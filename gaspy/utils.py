--- conflicted
+++ resolved
@@ -479,7 +479,6 @@
     return atoms_hex
 
 
-<<<<<<< HEAD
 def decode_hex_to_atoms(atoms_hex):
     '''
     Decode a hex string into an atoms object. Useful when trying to
@@ -488,13 +487,17 @@
     atoms_bytes = bytes.fromhex(atoms_hex)
     atoms = pickle.loads(atoms_bytes)
     return atoms
-=======
-def decode_hex_to_atoms(hexstr):
-    return pickle.loads(eval(codecs.decode(hexstr,"hex_codec")))
+
 
 def luigi_task_eval(task):
-    #This follow luigi logic to evaluate a task
-    # by recursively evaluating all requirements
+    '''
+    This follow luigi logic to evaluate a task by recursively evaluating all requirements.
+    This is useful for executing tasks that are typically independennt of other tasks,
+    e.g., populating a catalog of sites.
+
+    Arg:
+        task    Class instance of a luigi task
+    '''
     if task.complete():
         return
     else:
@@ -510,5 +513,4 @@
         try:
             task.run()
         except FileAlreadyExists:
-            return
->>>>>>> 661c40b3
+            return